--- conflicted
+++ resolved
@@ -3,10 +3,7 @@
 const { Buffer } = require('node:buffer');
 const BaseMessageComponent = require('./BaseMessageComponent');
 const MessageEmbed = require('./MessageEmbed');
-<<<<<<< HEAD
 const WebEmbed = require('./WebEmbed');
-=======
->>>>>>> 95dd8ae9
 const { RangeError } = require('../errors');
 const DataResolver = require('../util/DataResolver');
 const MessageFlags = require('../util/MessageFlags');
@@ -192,26 +189,21 @@
       this.options.attachments = attachments;
     }
 
-<<<<<<< HEAD
     if (this.options.embeds) {
-      //check if embed is an array
       if (!Array.isArray(this.options.embeds)) {
         this.options.embeds = [this.options.embeds];
       }
 
-      //check if the webembeds is an array of WebEmbed
-      if (this.options.embeds.every(embed => embed instanceof WebEmbed)) {
-          //while loop to make sure all embeds will be added to the content
-          while (this.options.embeds.length) {
-            const embed = this.options.embeds.shift();
-            const data = await embed.toMessage();
-            content +=`\n${data}`
-          }
+      let webembeds = this.options.embeds.filter(e => e instanceof WebEmbed);
+      this.options.embeds = this.options.embeds.filter(e => !(e instanceof WebEmbed));
+
+      while (webembeds.length) {
+        const embed = webembeds.shift();
+        const data = await embed.toMessage();
+        content +=`\n${data}`
       }
     }
     
-=======
->>>>>>> 95dd8ae9
     this.data = {
       content,
       tts,
